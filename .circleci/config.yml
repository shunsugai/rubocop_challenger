--- conflicted
+++ resolved
@@ -95,11 +95,8 @@
               --email=ryz310@gmail.com \
               --name=ryz310 \
               --mode=random \
-<<<<<<< HEAD
-              --regenerate-rubocop-todo
-=======
-              --no-commit=true
->>>>>>> a921ce11
+              --regenerate-rubocop-todo \
+              --no-commit
 
   rubocop_challenge:
     docker:
