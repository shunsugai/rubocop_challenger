# frozen_string_literal: true

require 'thor'

module RubocopChallenger
  class CLI < Thor
    desc 'go', 'Run `$ rubocop --auto-correct` and create PR to your GitHub repository'
    option :email,
           required: true,
           type: :string,
           desc: 'Pull Request committer email'
    option :name,
           required: true,
           type: :string,
           desc: 'Pull Request committer name'
    option :file_path,
           type: :string,
           default: '.rubocop_todo.yml',
           aliases: :f,
           desc: 'Set your ".rubocop_todo.yml" path'
    option :mode,
           type: :string,
           default: 'most_occurrence',
           desc: 'Mode to select deletion target. ' \
                 'You can choice "most_occurrence", "least_occurrence", or "random"'
    option :base,
           type: :string,
           default: 'master',
           desc: 'Base branch of Pull Request'
    option :labels,
           type: :array,
           default: ['rubocop challenge'],
           aliases: :l,
           desc: 'Label to give to Pull Request'
    option :'no-commit',
           type: :boolean,
           default: false,
           desc: 'No commit after autocorrect'
    def go
      target_rule = Rubocop::Challenge.exec(options[:file_path], options[:mode])
      pr_daikou_options = generate_pr_daikou_options(target_rule)
      PRDaikou.exec(pr_daikou_options, nil) unless options[:'no-commit']
    rescue StandardError => e
      puts e.message
      exit!
    end

    desc 'version', 'Show current version'
    def version
      puts RubocopChallenger::VERSION
    end

    module ClassMethods
      # Workaround to return exit code 1 when an error occurs
      # @see https://github.com/erikhuda/thor/issues/244
      def exit_on_failure?
        true
      end
    end

    private

    def generate_pr_daikou_options(target_rule)
      {
<<<<<<< HEAD
        email:  options[:email],
        name:   options[:name],
        base:   options[:base],
        title:  target_rule.title,
        labels: options[:labels].join(','),
        topic:  generate_topic(target_rule),
        commit: ":robot: #{target_rule.title}"
=======
        email:       options[:email],
        name:        options[:name],
        base:        options[:base],
        title:       target_rule.title,
        description: pr_template(target_rule),
        labels:      options[:labels].join(','),
        topic:       topic(target_rule),
        commit:      ":robot: #{target_rule.title}"
>>>>>>> 967c1602
      }
    end

    def generate_topic(rule)
      "rubocop-challenge/#{rule.title.tr('/', '-')}-#{timestamp}"
    end

    def pr_template(rule)
      Github::PrTemplate.new(rule).generate_pullrequest_markdown
    end

    def timestamp
      Time.now.strftime('%Y%m%d%H%M%S')
    end
  end
end<|MERGE_RESOLUTION|>--- conflicted
+++ resolved
@@ -62,24 +62,14 @@
 
     def generate_pr_daikou_options(target_rule)
       {
-<<<<<<< HEAD
         email:  options[:email],
         name:   options[:name],
         base:   options[:base],
         title:  target_rule.title,
+        description: pr_template(target_rule),
         labels: options[:labels].join(','),
         topic:  generate_topic(target_rule),
         commit: ":robot: #{target_rule.title}"
-=======
-        email:       options[:email],
-        name:        options[:name],
-        base:        options[:base],
-        title:       target_rule.title,
-        description: pr_template(target_rule),
-        labels:      options[:labels].join(','),
-        topic:       topic(target_rule),
-        commit:      ":robot: #{target_rule.title}"
->>>>>>> 967c1602
       }
     end
 
