--- conflicted
+++ resolved
@@ -42,13 +42,9 @@
            desc: 'No commit after autocorrect'
     def go
       target_rule = Rubocop::Challenge.exec(options[:file_path], options[:mode])
-<<<<<<< HEAD
       regenerate_rubocop_todo if options[:'regenerate-rubocop-todo']
-      PRDaikou.exec(pr_daikou_options(target_rule), nil) unless options[:'no-commit']
-=======
       pr_daikou_options = generate_pr_daikou_options(target_rule)
       PRDaikou.exec(pr_daikou_options, nil) unless options[:'no-commit']
->>>>>>> a921ce11
     rescue StandardError => e
       puts e.message
       exit!
@@ -69,24 +65,20 @@
 
     private
 
-<<<<<<< HEAD
     def regenerate_rubocop_todo
       Rubocop::Command.new.auto_gen_config
     end
 
-    def pr_daikou_options(target_rule)
-=======
     def generate_pr_daikou_options(target_rule)
->>>>>>> a921ce11
       {
-        email:  options[:email],
-        name:   options[:name],
-        base:   options[:base],
-        title:  target_rule.title,
+        email:       options[:email],
+        name:        options[:name],
+        base:        options[:base],
+        title:       target_rule.title,
         description: pr_template(target_rule),
-        labels: options[:labels].join(','),
-        topic:  generate_topic(target_rule),
-        commit: ":robot: #{target_rule.title}"
+        labels:      options[:labels].join(','),
+        topic:       generate_topic(target_rule),
+        commit:      ":robot: #{target_rule.title}"
       }
     end
 
