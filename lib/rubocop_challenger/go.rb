# frozen_string_literal: true

module RubocopChallenger
  # Executes Rubocop Challenge flow
  class Go
    # @param options [Hash]
    #   Options for the rubocop challenge
    # @option exclude-limit [Integer]
    #   For how many exclude properties when creating the ".rubocop_todo.yml"
    # @option auto-gen-timestamp [Boolean]
    #   Include the date and time when creating the ".rubocop_todo.yml"
    # @option name [String]
    #   The author name which use at the git commit
    # @option email [String]
    #   The email address which use at the git commit
    # @option labels [Array<String>]
    #   Will create a pull request with the labels
    # @option no-create-pr [Boolean]
    #   Does not create a pull request when given `true`
    # @option project_column_name [String]
    #   A project column name. You can add the created PR to the GitHub project
    # @option project_id [Integer]
    #   A target project ID. If does not supplied, this method will find a
    #   project which associated the repository. When the repository has
    #   multiple projects, you should supply this.
    def initialize(options)
      @options = options
      @exclude_limit = options[:'exclude-limit']
      @auto_gen_timestamp = options[:'auto-gen-timestamp']
      @pull_request = PullRequest.new(extract_pull_request_options(options))
    end

    # Executes Rubocop Challenge flow
    #
    # @raise [Errors::NoAutoCorrectableRule]
    #   Raises if there is no auto correctable rule in ".rubocop_todo.yml"
    def exec
      update_rubocop!
      before_version, after_version = regenerate_rubocop_todo!
      corrected_rule = rubocop_challenge!(before_version, after_version)
      regenerate_rubocop_todo!
      add_to_ignore_list_if_challenge_is_incomplete(corrected_rule)
      create_pull_request!(corrected_rule)
    end

    private

    attr_reader :options, :pull_request, :exclude_limit, :auto_gen_timestamp

<<<<<<< HEAD
    # Executes `$ bundle update` for the rubocop and the associated gems
=======
    # Extracts options for the PullRequest class
    #
    # @param options [Hash] The target options
    # @return [Hash] Options for the PullRequest class
    def extract_pull_request_options(options)
      {
        user_name: options[:name],
        user_email: options[:email],
        labels: options[:labels],
        dry_run: options[:'no-create-pr'],
        project_column_name: options[:project_column_name],
        project_id: options[:project_id]
      }
    end

>>>>>>> 462dd415
    def update_rubocop!
      bundler = Bundler::Command.new
      pull_request.commit! ':police_car: $ bundle update rubocop' do
        bundler.update 'rubocop',
                       'rubocop-performance',
                       'rubocop-rails',
                       'rubocop-rspec'
      end
    end

    # Re-generate .rubocop_todo.yml and run git commit.
    #
    # @return [Array<String>]
    #  Returns the versions of RuboCop which created ".rubocop_todo.yml" before
    #  and after re-generate.
    def regenerate_rubocop_todo!
      before_version = scan_rubocop_version_in_rubocop_todo_file
      pull_request.commit! ':police_car: regenerate rubocop todo' do
        Rubocop::Command.new.auto_gen_config(
          exclude_limit: exclude_limit,
          auto_gen_timestamp: auto_gen_timestamp
        )
      end
      after_version = scan_rubocop_version_in_rubocop_todo_file

      [before_version, after_version]
    end

    # @return [String] The version of RuboCop which created ".rubocop_todo.yml"
    def scan_rubocop_version_in_rubocop_todo_file
      Rubocop::TodoReader.new(options[:file_path]).version
    end

    # Run rubocop challenge.
    #
    # @param before_version [String]
    #   The version of RuboCop which created ".rubocop_todo.yml" before
    #   re-generate.
    # @param after_version [String]
    #   The version of RuboCop which created ".rubocop_todo.yml" after
    #   re-generate
    # @return [Rubocop::Rule]
    #   The corrected rule
    # @raise [Errors::NoAutoCorrectableRule]
    #   Raises if there is no auto correctable rule in ".rubocop_todo.yml"
    def rubocop_challenge!(before_version, after_version)
      Rubocop::Challenge.exec(options[:file_path], options[:mode]).tap do |rule|
        pull_request.commit! ":police_car: #{rule.title}"
      end
    rescue Errors::NoAutoCorrectableRule => e
      create_another_pull_request!(before_version, after_version)
      raise e
    end

    # Creates a pull request for the Rubocop Challenge
    #
    # @param corrected_rule [Rubocop::Rule] The corrected rule
    def create_pull_request!(corrected_rule)
      pull_request.create_rubocop_challenge_pr!(
        corrected_rule, options[:template]
      )
    end

    # Creates a pull request which re-generate ".rubocop_todo.yml" with new
    # version RuboCop. Use this method if it does not need to make a challenge
    # but ".rubocop_todo.yml" is out of date. If same both `before_version` and
    # `after_version`, it does not work.
    #
    # @param before_version [String]
    #   The version of RuboCop which created ".rubocop_todo.yml" before
    #   re-generate.
    # @param after_version [String]
    #   The version of RuboCop which created ".rubocop_todo.yml" after
    #   re-generate
    def create_another_pull_request!(before_version, after_version)
      return if before_version == after_version

      pull_request.create_regenerate_todo_pr!(before_version, after_version)
    end

    DESCRIPTION_THAT_CHALLENGE_IS_INCOMPLETE = <<~MSG
      Rubocop Challenger has executed auto-correcting but it is incomplete.
      Therefore the rule add to ignore list.
    MSG

    # If still exist the rule after a challenge, the rule regard as cannot
    # correct automatically then add to ignore list and it is not chosen as
    # target rule from next time.
    #
    # @param rule [Rubocop::Rule] The corrected rule
    def add_to_ignore_list_if_challenge_is_incomplete(rule)
      return unless auto_correct_incomplete?(rule)

      pull_request.commit! ':police_car: add the rule to the ignore list' do
        config_editor = Rubocop::ConfigEditor.new
        config_editor.add_ignore(rule)
        config_editor.save
      end
      puts Rainbow(DESCRIPTION_THAT_CHALLENGE_IS_INCOMPLETE).yellow
    end

    # Checks the challenge result. If the challenge is successed, the rule
    # should not exist in the ".rubocop_todo.yml" after regenerate.
    #
    # @param rule [Rubocop::Rule] The corrected rule
    # @return [Boolean] Return true if the challenge successed
    def auto_correct_incomplete?(rule)
      todo_reader = Rubocop::TodoReader.new(options[:file_path])
      todo_reader.all_rules.include?(rule)
    end
  end
end<|MERGE_RESOLUTION|>--- conflicted
+++ resolved
@@ -47,9 +47,6 @@
 
     attr_reader :options, :pull_request, :exclude_limit, :auto_gen_timestamp
 
-<<<<<<< HEAD
-    # Executes `$ bundle update` for the rubocop and the associated gems
-=======
     # Extracts options for the PullRequest class
     #
     # @param options [Hash] The target options
@@ -65,7 +62,7 @@
       }
     end
 
->>>>>>> 462dd415
+    # Executes `$ bundle update` for the rubocop and the associated gems
     def update_rubocop!
       bundler = Bundler::Command.new
       pull_request.commit! ':police_car: $ bundle update rubocop' do
